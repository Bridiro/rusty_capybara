mod map;
mod sensors;
mod vision;
use std::thread;

use crate::map::Maze;
use crate::sensors::mpu6050::MPU6050;
use crate::sensors::vl6180x::VL6180X;
use crate::vision::{Detection, Vision};
<<<<<<< HEAD
use rppal::gpio::Gpio;
=======
>>>>>>> 178a6905
use std::sync::mpsc::channel;

fn main() {
    /*
    ██╗░░░██╗██╗░██████╗██╗░█████╗░███╗░░██╗
    ██║░░░██║██║██╔════╝██║██╔══██╗████╗░██║
    ╚██╗░██╔╝██║╚█████╗░██║██║░░██║██╔██╗██║
    ░╚████╔╝░██║░╚═══██╗██║██║░░██║██║╚████║
    ░░╚██╔╝░░██║██████╔╝██║╚█████╔╝██║░╚███║
    ░░░╚═╝░░░╚═╝╚═════╝░╚═╝░╚════╝░╚═╝░░╚══╝
    */
    let camera_index = 0;
    let model_path = "bestsmall.onnx";
    let classes_labels: Vec<String> = vec![
        String::from("GREEN"),
        String::from("H"),
        String::from("RED"),
        String::from("S"),
        String::from("U"),
        String::from("YELLOW"),
    ];
    let net_width = 480;
    let net_height = 384;
    let class_filters: Vec<usize> = vec![];
    let (detection_channel, result_channel) = channel::<Detection>();
    if let Ok(mut vis) = Vision::new(
        camera_index,
        model_path,
        classes_labels,
        net_width,
        net_height,
        class_filters,
        detection_channel,
    ) {
        if let Ok(()) = vis.run(0.6, 0.7, false) {
<<<<<<< HEAD
            for _ in 0..100 {
=======
            for _ in 0..200 {
>>>>>>> 178a6905
                if let Ok(detection) = result_channel.recv() {
                    println!(
                        "Class: {}  Confidence: {}  BBox: {:?}",
                        detection.class_label, detection.confidence, detection.bbox
                    );
                }
<<<<<<< HEAD
            }
            vis.stop();
=======
                thread::sleep(std::time::Duration::from_millis(300));
            }
>>>>>>> 178a6905
        }
    } else {
        println!("Error creating object!");
    }

    /*
    ███╗░░░███╗░█████╗░██████╗░
    ████╗░████║██╔══██╗██╔══██╗
    ██╔████╔██║███████║██████╔╝
    ██║╚██╔╝██║██╔══██║██╔═══╝░
    ██║░╚═╝░██║██║░░██║██║░░░░░
    ╚═╝░░░░░╚═╝╚═╝░░╚═╝╚═╝░░░░░
    */
    Maze::test_mapping();

    /*
    ░██████╗░██╗░░░██╗██████╗░░█████╗░
    ██╔════╝░╚██╗░██╔╝██╔══██╗██╔══██╗
    ██║░░██╗░░╚████╔╝░██████╔╝██║░░██║
    ██║░░╚██╗░░╚██╔╝░░██╔══██╗██║░░██║
    ╚██████╔╝░░░██║░░░██║░░██║╚█████╔╝
    ░╚═════╝░░░░╚═╝░░░╚═╝░░╚═╝░╚════╝░
    */
    let bus = 1;
    if let Ok(mut mpu) = MPU6050::new(bus) {
        if let Ok(()) = mpu.run() {
            println!("Done!");
            for _ in 0..200 {
                println!(
                    "Roll: {}  Pitch: {}  Yaw: {}",
                    mpu.get_roll(),
                    mpu.get_pitch(),
                    mpu.get_yaw()
                );
                thread::sleep(std::time::Duration::from_millis(300));
            }
            mpu.stop();
        } else {
            println!("Error running MPU6050!");
        }
    } else {
        println!("Error creating MPU6050!");
    }

<<<<<<< HEAD
    /*
    ████████╗░█████╗░███████╗
    ╚══██╔══╝██╔══██╗██╔════╝
    ░░░██║░░░██║░░██║█████╗░░
    ░░░██║░░░██║░░██║██╔══╝░░
    ░░░██║░░░╚█████╔╝██║░░░░░
    ░░░╚═╝░░░░╚════╝░╚═╝░░░░░
    */
    let bus = 1;
    let reset = Gpio::new().unwrap().get(4).unwrap().into_output_low();
    let mut resets = vec![reset];
    let addresses: Vec<u16> = vec![0x2A];
    let mut tofs = vec![];

    for i in 0..resets.len() {
        let address = addresses[i];
        if let Ok(mut tof) = VL6180X::new(bus, Some(address)) {
            if let Ok(()) = tof.begin() {
                tofs.push(tof);
            }
        }
        resets[i].set_high();
    }
    if let Ok(mut tof) = VL6180X::new(bus, None) {
        if let Ok(()) = tof.begin() {
            tofs.push(tof);
        }
    }

    loop {
        for (i, tof) in tofs.iter_mut().enumerate() {
            print!("  T{}: {}", i, tof.range().unwrap());
        }
        println!();
=======
    let bus = 1;
    if let Ok(mut tof) = VL6180X::new(bus, Some(0x30)) {
        if let Ok(()) = tof.begin() {
            println!("Done!");
            for _ in 0..200 {
                println!("Range: {}mm", tof.range().unwrap());
                thread::sleep(std::time::Duration::from_millis(300));
            }
        } else {
            println!("Error running VL6180X!");
        }
    } else {
        println!("Error creating VL6180X!");
>>>>>>> 178a6905
    }
}<|MERGE_RESOLUTION|>--- conflicted
+++ resolved
@@ -7,10 +7,7 @@
 use crate::sensors::mpu6050::MPU6050;
 use crate::sensors::vl6180x::VL6180X;
 use crate::vision::{Detection, Vision};
-<<<<<<< HEAD
 use rppal::gpio::Gpio;
-=======
->>>>>>> 178a6905
 use std::sync::mpsc::channel;
 
 fn main() {
@@ -46,24 +43,15 @@
         detection_channel,
     ) {
         if let Ok(()) = vis.run(0.6, 0.7, false) {
-<<<<<<< HEAD
-            for _ in 0..100 {
-=======
             for _ in 0..200 {
->>>>>>> 178a6905
                 if let Ok(detection) = result_channel.recv() {
                     println!(
                         "Class: {}  Confidence: {}  BBox: {:?}",
                         detection.class_label, detection.confidence, detection.bbox
                     );
                 }
-<<<<<<< HEAD
-            }
-            vis.stop();
-=======
                 thread::sleep(std::time::Duration::from_millis(300));
             }
->>>>>>> 178a6905
         }
     } else {
         println!("Error creating object!");
@@ -108,7 +96,6 @@
         println!("Error creating MPU6050!");
     }
 
-<<<<<<< HEAD
     /*
     ████████╗░█████╗░███████╗
     ╚══██╔══╝██╔══██╗██╔════╝
@@ -143,20 +130,5 @@
             print!("  T{}: {}", i, tof.range().unwrap());
         }
         println!();
-=======
-    let bus = 1;
-    if let Ok(mut tof) = VL6180X::new(bus, Some(0x30)) {
-        if let Ok(()) = tof.begin() {
-            println!("Done!");
-            for _ in 0..200 {
-                println!("Range: {}mm", tof.range().unwrap());
-                thread::sleep(std::time::Duration::from_millis(300));
-            }
-        } else {
-            println!("Error running VL6180X!");
-        }
-    } else {
-        println!("Error creating VL6180X!");
->>>>>>> 178a6905
     }
 }