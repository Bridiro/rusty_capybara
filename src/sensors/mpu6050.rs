--- conflicted
+++ resolved
@@ -88,7 +88,6 @@
 }
 
 impl MPU6050 {
-<<<<<<< HEAD
     /**
     Creates a new MPU6050 sensor instance on the specified I2C bus.
     # Arguments
@@ -116,9 +115,6 @@
     ```
     */
     pub fn new(bus: u8) -> Result<MPU6050, Box<dyn Error>> {
-=======
-    pub fn new(bus: u8) -> Result<Self> {
->>>>>>> 178a6905
         let i2c = Arc::new(Mutex::new(I2c::with_bus(bus)?));
         let mut mpu = MPU6050 {
             i2c,
@@ -131,7 +127,6 @@
         Ok(mpu)
     }
 
-<<<<<<< HEAD
     /**
     Starts reading sensor data from the MPU6050 sensor.
     This method continuously reads sensor data and calculates the roll, pitch, and yaw angles.
@@ -164,9 +159,6 @@
     Make sure to enable the I2C bus before running the program.
     */
     pub fn run(&mut self) -> Result<(), rppal::i2c::Error> {
-=======
-    pub fn run(&mut self) -> Result<()> {
->>>>>>> 178a6905
         let i2c = self.i2c.clone();
         let roll = self.roll.clone();
         let pitch = self.pitch.clone();
@@ -366,7 +358,6 @@
         Ok(())
     }
 
-<<<<<<< HEAD
     /**
     Calculate the error in the accelerometer and gyroscope readings.
     This method reads raw data from the accelerometer and gyroscope and calculates the average error.
@@ -392,9 +383,6 @@
         &mut self,
         samples: i32,
     ) -> Result<(f32, f32, f32, f32, f32, f32), Box<dyn Error>> {
-=======
-    fn calculate_error(&mut self, samples: i32) -> Result<(f32, f32, f32, f32, f32, f32)> {
->>>>>>> 178a6905
         let mut acc_x = 0.0;
         let mut acc_y = 0.0;
         let mut acc_z = 0.0;
